--- conflicted
+++ resolved
@@ -13,12 +13,8 @@
     OneHotEncodingModule,
     OutlierModule,
     VisualizationModule,
-<<<<<<< HEAD
-    BooleanEncodingModule
-=======
     BooleanEncodingModule,
     DashboardModule
->>>>>>> c2f5ecb3
 )
 from jarvais.analyzer.settings import AnalyzerSettings
 from jarvais.loggers import logger
@@ -107,14 +103,11 @@
         self.boolean_module = BooleanEncodingModule.build(
             boolean_columns=boolean_columns
         )
-<<<<<<< HEAD
-=======
         self.dashboard_module = DashboardModule.build(
             output_dir=Path(output_dir),
             continuous_columns=continuous_columns,
             categorical_columns=categorical_columns
         )
->>>>>>> c2f5ecb3
         self.visualization_module = VisualizationModule.build(
             output_dir=Path(output_dir),
             continuous_columns=continuous_columns,
@@ -214,20 +207,7 @@
             .pipe(self.boolean_module)
             .pipe(self.dashboard_module)
         )
-<<<<<<< HEAD
-
-        # Run Visualization
-        figures_dir = self.settings.output_dir / 'figures'
-        figures_dir.mkdir(exist_ok=True, parents=True)
-        self.visualization_module(self.data)
-
-        # Run Encoding
-        self.data = self.encoding_module(self.data)
-        self.data = self.boolean_module(self.data)
-
-=======
-        
->>>>>>> c2f5ecb3
+        
         # Save Data
         self.data.to_csv(self.settings.output_dir / 'updated_data.csv', index=False)
 
