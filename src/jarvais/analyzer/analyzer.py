--- conflicted
+++ resolved
@@ -189,20 +189,7 @@
             .pipe(self.visualization_module)
             .pipe(self.encoding_module)
         )
-<<<<<<< HEAD
-        
-=======
-
-        # Run Visualization
-        figures_dir = self.settings.output_dir / 'figures'
-        figures_dir.mkdir(exist_ok=True, parents=True)
-        self.visualization_module(self.data)
-
-        # Run Encoding
-        self.data = self.encoding_module(self.data)
-        self.data = self.boolean_module(self.data)
-
->>>>>>> 33911458
+        
         # Save Data
         self.data.to_csv(self.settings.output_dir / 'updated_data.csv', index=False)
 
