from pathlib import Path
import pandas as pd

from fpdf.enums import Align, YPos
from ._design import PDFRounded as FPDF

from ._elements_analyzer import _add_multiplots, _add_outlier_analysis, _add_tableone

# Reports
def generate_analysis_report_pdf(
        outlier_analysis: str,
        multiplots: list,
        categorical_columns: list,
        continuous_columns: list,
        output_dir: str | Path
    ) -> None:
    """
    Generate a PDF report for the analysis, including plots, tables, and outlier analysis.

    Args:
        outlier_analysis (str): Text summary of outlier analysis to include in the report.
        multiplots (list): A list of paths to plots to include in the multiplots section.
        categorical_columns (list): A list of categorical columns to use for multiplots.
        continuous_columns (list): A list of continuous columns to use for multiplots.
        output_dir (str | Path): The directory where the generated PDF report will be saved.

    Returns:
        None: The function saves the generated PDF to the specified output directory.
    """
    output_dir = Path(output_dir)
    figures_dir = output_dir / 'figures'

    # Instantiate PDF
    pdf = FPDF()
    pdf.add_page()
    script_dir = Path(__file__).resolve().parent

    # Adding unicode fonts
    font_path = (script_dir / 'fonts/Inter_28pt-Regular.ttf')
    pdf.add_font("inter", style="", fname=font_path)
    font_path = (script_dir / 'fonts/Inter_28pt-Bold.ttf')
    pdf.add_font("inter", style="b", fname=font_path)
    
    # Title
    pdf.set_font('inter', 'B', 36)
    pdf.cell(text="jarvAIs Analyzer Report\n\n", new_y=YPos.NEXT) 

    # Add outlier analysis
    if outlier_analysis != '':
        pdf.set_y(pdf.get_y() + 10)
        pdf.set_font('inter', 'B', 24)
        pdf.cell(text="Outlier Analysis", new_y=YPos.NEXT)
        pdf = _add_outlier_analysis(pdf, outlier_analysis)

    # Add page-wide pairplots
    pdf.add_page()
    pdf.set_font('inter', 'B', 24)
    pdf.cell(h=pdf.t_margin, text='Pair Plot of Continuous Variables', new_y=YPos.NEXT)
    img = pdf.image((figures_dir / 'pairplot.png'), Align.C, h=pdf.eph*.5)
    pdf.set_y(pdf.t_margin + img.rendered_height + 25)

    # Add correlation plots
    pdf.set_font('inter', 'B', 24)
    pdf.cell(h=pdf.t_margin, text='Pearson and Spearman Correlation Plots', new_y=YPos.NEXT)

    corr_y = pdf.get_y() + 5

    pdf.image((figures_dir / 'pearson_correlation.png'), Align.L, corr_y, w=pdf.epw*.475)
    pdf.image((figures_dir / 'spearman_correlation.png'), Align.R, corr_y, w=pdf.epw*.475)

    # Add multiplots
    if multiplots and categorical_columns:
        pdf = _add_multiplots(pdf, multiplots, categorical_columns, continuous_columns)

    # Add demographic breakdown "table one"
    path_tableone = output_dir / 'tableone.csv'
    if path_tableone.exists():
        csv_df = pd.read_csv(path_tableone, na_filter=False).astype(str)
        pdf = _add_tableone(pdf, csv_df)

    # Save PDF
    pdf.output(output_dir / 'analysis_report.pdf')

def generate_explainer_report_pdf(
        problem_type: str,
        output_dir: str | Path
    ) -> None:
    """
    Generate a PDF report for the explainer with visualizations and metrics.

    This function creates a PDF report that includes plots and metrics 
    relevant to the specified problem type. The report is saved in the 
    specified output directory.

    Args:
        problem_type (str): The type of machine learning problem. 
            Supported values are 'binary', 'multiclass', 'regression', 
            and 'survival'.
        output_dir (str | Path): The directory where the generated PDF 
            report will be saved.

    Returns:
        None: The function saves the generated PDF to the specified output directory.
    """
    output_dir = Path(output_dir)
    figures_dir = output_dir / 'figures'

    # Instantiate PDF
    pdf = FPDF()
    pdf.add_page()
    script_dir = Path(__file__).resolve().parent

    # Adding unicode fonts
    font_path = (script_dir / 'fonts/Inter_28pt-Regular.ttf')
    pdf.add_font("inter", style="", fname=font_path)
    font_path = (script_dir / 'fonts/Inter_28pt-Bold.ttf')
    pdf.add_font("inter", style="b", fname=font_path)
    pdf.set_font('inter', '', 24)

    # Title
    pdf.write(5, "Explainer Report\n\n")

<<<<<<< HEAD
    # Plots for non-survival problems  
    if problem_type != 'survival':
        pdf.image((figures_dir / 'test_metrics_bootstrap.png'), Align.C, h=pdf.eph//3.5, w=pdf.epw-20)
        pdf.image((figures_dir / 'validation_metrics_bootstrap.png'), Align.C, h=pdf.eph//3.5, w=pdf.epw-20)
        pdf.image((figures_dir / 'train_metrics_bootstrap.png'), Align.C, h=pdf.eph//3.5, w=pdf.epw-20)
        pdf.add_page()
=======
    pdf.image((figures_dir / 'test_metrics_bootstrap.png'), Align.C, h=pdf.eph//3.5, w=pdf.epw-20)
    pdf.image((figures_dir / 'validation_metrics_bootstrap.png'), Align.C, h=pdf.eph//3.5, w=pdf.epw-20)
    pdf.image((figures_dir /  'train_metrics_bootstrap.png'), Align.C, h=pdf.eph//3.5, w=pdf.epw-20)
    pdf.add_page()
>>>>>>> 228d4226

    pdf.image((figures_dir / 'feature_importance.png'), Align.C, w=pdf.epw-20)
    pdf.add_page()

    if problem_type in ['binary', 'multiclass']:
        pdf.image((figures_dir / 'model_evaluation.png'), Align.C, w=pdf.epw-20)
        pdf.image((figures_dir / 'confusion_matrix.png'), Align.C, h=pdf.eph/2, w=pdf.epw-20)
        pdf.add_page()

        pdf.image((figures_dir / 'shap_barplot.png'), Align.C, h=pdf.eph/2, w=pdf.epw-20)
        pdf.image((output_dir /  'figures' / 'shap_heatmap.png'), Align.C, h=pdf.eph/2, w=pdf.epw-20)
    elif problem_type == 'regression':
        pdf.image((figures_dir / 'residual_plot.png'), Align.C, h=pdf.eph/2, w=pdf.epw-20)
        pdf.image((output_dir /  'figures' / 'true_vs_predicted.png'), Align.C, h=pdf.eph/2, w=pdf.epw-20)

    # Save PDF
    pdf.output((output_dir / 'explainer_report.pdf'))<|MERGE_RESOLUTION|>--- conflicted
+++ resolved
@@ -120,19 +120,10 @@
     # Title
     pdf.write(5, "Explainer Report\n\n")
 
-<<<<<<< HEAD
-    # Plots for non-survival problems  
-    if problem_type != 'survival':
-        pdf.image((figures_dir / 'test_metrics_bootstrap.png'), Align.C, h=pdf.eph//3.5, w=pdf.epw-20)
-        pdf.image((figures_dir / 'validation_metrics_bootstrap.png'), Align.C, h=pdf.eph//3.5, w=pdf.epw-20)
-        pdf.image((figures_dir / 'train_metrics_bootstrap.png'), Align.C, h=pdf.eph//3.5, w=pdf.epw-20)
-        pdf.add_page()
-=======
     pdf.image((figures_dir / 'test_metrics_bootstrap.png'), Align.C, h=pdf.eph//3.5, w=pdf.epw-20)
     pdf.image((figures_dir / 'validation_metrics_bootstrap.png'), Align.C, h=pdf.eph//3.5, w=pdf.epw-20)
     pdf.image((figures_dir /  'train_metrics_bootstrap.png'), Align.C, h=pdf.eph//3.5, w=pdf.epw-20)
     pdf.add_page()
->>>>>>> 228d4226
 
     pdf.image((figures_dir / 'feature_importance.png'), Align.C, w=pdf.epw-20)
     pdf.add_page()
