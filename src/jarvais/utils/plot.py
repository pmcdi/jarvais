--- conflicted
+++ resolved
@@ -454,17 +454,6 @@
     fig.savefig(output_dir / 'shap_barplot.png')
     plt.close()
 
-<<<<<<< HEAD
-@config_plot()
-def plot_violin_of_bootsrapped_metrics(
-        predictor: TabularPredictor,
-        X_test: pd.DataFrame,
-        y_test: pd.DataFrame,
-        X_val: pd.DataFrame,
-        y_val: pd.DataFrame,
-        X_train: pd.DataFrame,
-        y_train: pd.DataFrame,
-=======
 def plot_violin_of_bootstrapped_metrics(
         trainer,
         X_test: pd.Series,
@@ -473,7 +462,6 @@
         y_val: pd.Series,
         X_train: pd.Series,
         y_train: pd.Series,
->>>>>>> 228d4226
         output_dir: Path
     ) -> None:
     """
