import inspect, re
from typing import List
from pathlib import Path

from functools import partial
import pandas as pd
import numpy as np

import matplotlib.pyplot as plt
import seaborn as sns

from tabulate import tabulate
import fairlearn.metrics as fm

from sklearn.metrics import log_loss
import statsmodels.api as sm
from lifelines import CoxPHFitter

def infer_sensitive_features(data: pd.DataFrame) -> dict:
    """
    Infers potentially sensitive features from a DataFrame.
    """
    sensitive_keywords = [
        "gender", "sex", "age", "race", "ethnicity", "income",
        "religion", "disability", "nationality", "language",
        "marital", "citizen", "veteran", "status", "orientation",
        "disease", "regimen", "disease_site"
    ]

    sensitive_features = {
        col for col in data.columns 
        if any(re.search(rf"\b{keyword}\b", col, re.IGNORECASE) for keyword in sensitive_keywords)
    }

    return {sens_feat: data[sens_feat] for sens_feat in sensitive_features}

def get_metric(metric, sensitive_features=None):
    fn = getattr(fm, metric)
    params = inspect.signature(fn).parameters
    return partial(fn, sensitive_features=sensitive_features) if 'sensitive_features' in params and sensitive_features else fn

class BiasExplainer():
    """
    A class for explaining and analyzing bias in a predictive model's outcomes based on sensitive features.

    This class performs various fairness audits by evaluating predictive outcomes with respect to sensitive features such as
    gender, age, race, and more. It first runs statistical analyses using the OLS regression F-statistic p-value to assess any possibility 
    of bias in the model's predictions based on sensitive features. If the p-value is less than 0.05, indicating potential bias, 
    the class generates visualizations (such as violin plots) and calculates fairness metrics (e.g., demographic parity, equalized odds). 
    The results are presented for each sensitive feature, with optional relative fairness comparisons.

    Attributes:
        y_true (pd.DataFrame):
            The true target values for the model.
        y_pred (pd.DataFrame):
            The predicted values from the model.
        sensitive_features (dict or pd.DataFrame):
            A dictionary or DataFrame containing sensitive features used for fairness analysis.
        metrics (list):
            A list of metrics to calculate for fairness analysis. Defaults to ['mean_prediction', 'false_positive_rate', 'true_positive_rate'].
        mapper (dict):
            A dictionary mapping internal metric names to user-friendly descriptions.
        kwargs (dict):
            Additional parameters passed to various methods, such as metric calculation and plot generation.
    """
    def __init__(
            self, 
            y_true: pd.DataFrame, 
            y_pred: pd.DataFrame, 
            sensitive_features: dict, 
            task: str,
            output_dir: Path,
            metrics: list = ['mean_prediction', 'false_positive_rate', 'true_positive_rate'], 
            **kwargs: dict
        ) -> None:
        self.y_true = y_true
        self.y_pred = y_pred
        self.task = task
        self.output_dir = output_dir
        self.mapper = {"mean_prediction": "Demographic Parity",
                       "false_positive_rate": "(FPR) Equalized Odds",
                       "true_positive_rate": "(TPR) Equalized Odds or Equal Opportunity"}
        self.metrics = metrics
        self.kwargs = kwargs
        
        # Convert sensitive_features to DataFrame or leave as Series
        if isinstance(sensitive_features, pd.DataFrame) or isinstance(sensitive_features, pd.Series):
            self.sensitive_features = sensitive_features
        elif isinstance(sensitive_features, dict):
            self.sensitive_features = pd.DataFrame.from_dict(sensitive_features)
        elif isinstance(sensitive_features, list):
            if any(isinstance(item, list) for item in sensitive_features):
                self.sensitive_features = pd.DataFrame(sensitive_features, columns=[f'sensitive_feature_{i}' for i in range(len(sensitive_features))])
            else:
                self.sensitive_features = pd.DataFrame(sensitive_features, columns=['sensitive_feature'])
        else:
            raise ValueError("sensitive_features must be a pandas DataFrame, Series, dictionary or list")
        
    def _generate_violin(self, sensitive_feature: str, bias_metric:np.ndarray) -> None:
        """Generate a violin plot for the bias metric."""
        plt.figure(figsize=(8, 6)) 
        sns.set_theme(style="whitegrid")  

        sns.violinplot(
            x=self.sensitive_features[sensitive_feature], 
            y=bias_metric, 
            palette="muted",  
            inner="quart", 
            linewidth=1.25 
        )

        bias_metric_name = 'log_loss' if self.task == 'binary' else 'root_mean_squared_error'

        plt.title(f'{bias_metric_name.title()} Distribution by {sensitive_feature}', fontsize=16, weight='bold')  
        plt.xlabel(f'{sensitive_feature}', fontsize=14)  
        plt.ylabel(f'{bias_metric_name.title()} per Patient', fontsize=14) 
        plt.xticks(rotation=45, ha='right')

        plt.tight_layout()  
        plt.savefig(self.output_dir / f'{sensitive_feature}_{bias_metric_name}.png') 
        plt.show()

    def _fit_OLS(self, sensitive_feature: str, bias_metric:np.ndarray) -> float:
        """Fit a statsmodels OLS model to the bias metric data, using the sensitive feature and print summary based on p_val."""
        one_hot_encoded = pd.get_dummies(self.sensitive_features[sensitive_feature], prefix=sensitive_feature)

        X = one_hot_encoded.values  
        y = bias_metric  

        X_columns = one_hot_encoded.columns  
        X = sm.add_constant(X.astype(float), has_constant='add')

        model = sm.OLS(y, X).fit()

        if model.f_pvalue < 0.05:
            summary = model.summary(xname=['const'] + X_columns.tolist())
            print(f'Possible Bias in {sensitive_feature.title()}:\n')
            print(summary)

            with (self.output_dir / f'{sensitive_feature}_model_summary.txt').open('w') as f:
                f.write(summary.as_text())

        return model.f_pvalue

    def _fit_CoxPH(self, sensitive_feature: str) -> None:
        """Fit a CoxPH model using the sensitive feature and print summary based on p_val."""
        one_hot_encoded = pd.get_dummies(self.sensitive_features[sensitive_feature], prefix=sensitive_feature)
        df_encoded = self.y_true.join(one_hot_encoded)

        cph = CoxPHFitter(penalizer=0.0001)
        cph.fit(df_encoded, duration_col='time', event_col='event')            
        
        if cph.log_likelihood_ratio_test().p_value < 0.05:
            print(f'Possible Bias in {sensitive_feature.title()}:\n')
            cph.print_summary()
    
    def _calculate_fair_metrics(
            self, 
            sensitive_feature: str, 
            fairness_threshold: float, 
            relative: bool
        ) -> pd.DataFrame:
        """Calculate the Fairlearn metrics and return the results in a DataFrame."""
        _metrics = {metric: get_metric(metric, sensitive_features=self.sensitive_features[sensitive_feature]) for metric in self.metrics}
        metric_frame = fm.MetricFrame(
            metrics=_metrics, 
            y_true=self.y_true, 
            y_pred=self.y_pred, 
            sensitive_features=self.sensitive_features[sensitive_feature], 
            **self.kwargs
        )
        result = pd.DataFrame(metric_frame.by_group.T, index=_metrics.keys())
        result = result.rename(columns=self.mapper)

        if relative:
            largest_feature = self.sensitive_features[sensitive_feature].mode().iloc[0]
            results_relative = result.T / result[largest_feature]
            results_relative = results_relative.applymap(
                lambda x: f"{x:.3f} ✅" if x <= fairness_threshold or 1/x <= fairness_threshold 
                else f"{x:.3f} ❌")
            result = pd.concat([result, results_relative.T.rename(index=lambda x: f"Relative {x}")])
        
        return result
    
    def run(
            self, 
            relative: bool = False, 
            fairness_threshold: float = 1.2
        ) -> None:
        """
        Runs the bias explainer analysis on the provided data. It first evaluates the potential bias in the model's predictions
        using the OLS regression F-statistic p-value. If the p-value is below the threshold of 0.05, indicating 
        potential bias in the sensitive feature, the method proceeds to generate visualizations and calculate fairness metrics.

        Args:
            relative (bool): 
                If True, the metrics will be presented relative to the most frequent value of each sensitive feature.
            fairness_threshold (float): 
                A threshold for determining fairness based on relative metrics. If the relative metric exceeds this threshold, 
                a warning flag will be applied.
        """
        if self.task == 'binary':
            log_loss_per_patient = self.y_true.index.map(
                lambda idx: log_loss([self.y_true[idx]], [self.y_pred[idx]], labels=self.y_true.unique())
            )
            bias_metric = np.array(log_loss_per_patient)
            self.y_pred = (self.y_pred >= .5).astype(int)
<<<<<<< HEAD
        elif self.task == 'regression': # Regression(mean_squared_error)
=======
        else: # Regression(root mean_squared_error)
>>>>>>> 86124cc7
            bias_metric = np.sqrt((self.y_true.to_numpy() - self.y_pred.to_numpy()) ** 2)

        self.results = []
        for sensitive_feature in self.sensitive_features.columns:
            if self.task == 'time_to_event':
                self._fit_CoxPH(sensitive_feature)
            else:
                f_pvalue = self._fit_OLS(sensitive_feature, bias_metric)
                if f_pvalue < 0.05:
                    self._generate_violin(sensitive_feature, bias_metric)
                    result = self._calculate_fair_metrics(sensitive_feature, fairness_threshold, relative)

                    print(f"Subgroup Analysis({sensitive_feature.title()})")
                    print(f"{tabulate(result.iloc[:, :4], headers='keys', tablefmt='fancy_grid')}\n")
                    result.to_csv(self.output_dir / f'{sensitive_feature}_fm_metrics.csv')<|MERGE_RESOLUTION|>--- conflicted
+++ resolved
@@ -205,11 +205,7 @@
             )
             bias_metric = np.array(log_loss_per_patient)
             self.y_pred = (self.y_pred >= .5).astype(int)
-<<<<<<< HEAD
-        elif self.task == 'regression': # Regression(mean_squared_error)
-=======
         else: # Regression(root mean_squared_error)
->>>>>>> 86124cc7
             bias_metric = np.sqrt((self.y_true.to_numpy() - self.y_pred.to_numpy()) ** 2)
 
         self.results = []
