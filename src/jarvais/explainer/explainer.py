from pathlib import Path
from typing import List

import pandas as pd
from sklearn.inspection import permutation_importance
from sksurv.util import Surv

from ..utils.pdf import generate_explainer_report_pdf
from ..utils.functional import undummify
from ..utils.plot import (
    plot_classification_diagnostics,
    plot_feature_importance,
    plot_regression_diagnostics,
    plot_shap_values,
    plot_violin_of_bootsrapped_metrics,
)
from .bias import BiasExplainer, infer_sensitive_features

class Explainer():
    """
    A class to generate diagnostic plots and reports for models trained using TrainerSupervised.

    Attributes:
        trainer (TrainerSupervised): The TrainerSupervised object containing the trained model.
        predictor (object): The AutoGluon predictor object used for inference.
        X_train (pd.DataFrame): The training dataset used to train the model.
        X_test (pd.DataFrame): The test dataset for evaluating the model.
        y_test (pd.DataFrame): The true target values for the test dataset.
        output_dir (Path): The directory where plots, reports, and outputs are saved.
        sensitive_features (list, optional): List of features considered sensitive for bias auditing.
    """
    def __init__(
            self,
            trainer,
            X_train: pd.DataFrame,
            X_test: pd.DataFrame,
            y_test: pd.DataFrame,
            output_dir: str | Path | None = None,
            sensitive_features: list | None = None,
        ) -> None:

        self.trainer = trainer
        self.predictor = trainer.predictor
        self.X_train = X_train
        self.X_test = X_test
        self.y_test = y_test
        self.sensitive_features = sensitive_features

        self.output_dir = Path.cwd() if output_dir is None else Path(output_dir)
        self.output_dir.mkdir(parents=True, exist_ok=True)
        (self.output_dir / 'figures').mkdir(parents=True, exist_ok=True)

    def run(self) -> None:
        """Generate diagnostic plots and reports for the trained model."""
<<<<<<< HEAD

        self._run_bias_audit()

=======
>>>>>>> ec52b381
        if self.trainer.task != 'survival':
            plot_violin_of_bootsrapped_metrics(
                self.predictor,
                self.X_test,
                self.y_test,
                self.trainer.X_val,
                self.trainer.y_val,
                self.X_train,
                self.trainer.y_train,
                output_dir=self.output_dir / 'figures'
            )            

        if self.trainer.task in ['binary', 'multiclass']:
            plot_classification_diagnostics(
                self.y_test,
                self.predictor.predict_proba(self.X_test).iloc[:, 1],
                self.trainer.y_val,
                self.predictor.predict_proba(self.trainer.X_val).iloc[:, 1],
                self.trainer.y_train,
                self.predictor.predict_proba(self.X_train).iloc[:, 1],
                output_dir=self.output_dir / 'figures'
            )
            plot_shap_values(
                self.predictor,
                self.X_train,
                self.X_test,
                output_dir=self.output_dir / 'figures'
            )

        elif self.trainer.task == 'regression':
            plot_regression_diagnostics(
                self.y_test,
                self.predictor.predict(self.X_test, as_pandas=False),
                output_dir=self.output_dir / 'figures'
            )

        # Plot feature importance
        if self.trainer.task == 'survival': # NEEDS TO BE UPDATED
            model = self.trainer.predictors['CoxPH']
            result = permutation_importance(model, self.X_test,
                                            Surv.from_dataframe('event', 'time', self.y_test),
                                            n_repeats=15)

            importance_df = pd.DataFrame(
                {
                    "importance": result["importances_mean"],
                    "stddev": result["importances_std"],
                },
                index=self.X_test.columns,
            ).sort_values(by="importance", ascending=False)
            model_name = 'CoxPH'
        else:
            importance_df = self.predictor.feature_importance(
                pd.concat([self.X_test, self.y_test], axis=1))
            model_name = self.predictor.model_best

        plot_feature_importance(importance_df, self.output_dir / 'figures', model_name)
        generate_explainer_report_pdf(self.trainer.task, self.output_dir)

    def _run_bias_audit(self) -> List[pd.DataFrame]:

        bias_output_dir = self.output_dir / 'bias'
        bias_output_dir.mkdir(parents=True, exist_ok=True)

        if self.sensitive_features is None:
            if self.trainer.task == 'survival': # Data needs to be not be one hot encoded
                self.sensitive_features = infer_sensitive_features(undummify(self.X_test, prefix_sep='|'))
            else:
                self.sensitive_features = infer_sensitive_features(self.X_test)
        
        y_pred = None if self.trainer.task == 'survival' else self.trainer.infer(self.X_test) 
        metrics = ['mean_prediction'] if self.trainer.task == 'regression' else ['mean_prediction', 'false_positive_rate'] 

        bias = BiasExplainer(
            self.y_test, 
            y_pred, 
            self.sensitive_features,
            self.trainer.task, 
            bias_output_dir,
            metrics
        )
        bias.run(relative=True)

    @classmethod
    def from_trainer(cls, trainer, **kwargs):
        """Create Explainer object from TrainerSupervised object."""
        return cls(trainer, trainer.X_train, trainer.X_test, trainer.y_test, trainer.output_dir, **kwargs)<|MERGE_RESOLUTION|>--- conflicted
+++ resolved
@@ -52,12 +52,9 @@
 
     def run(self) -> None:
         """Generate diagnostic plots and reports for the trained model."""
-<<<<<<< HEAD
 
         self._run_bias_audit()
 
-=======
->>>>>>> ec52b381
         if self.trainer.task != 'survival':
             plot_violin_of_bootsrapped_metrics(
                 self.predictor,
@@ -95,7 +92,7 @@
             )
 
         # Plot feature importance
-        if self.trainer.task == 'survival': # NEEDS TO BE UPDATED
+        if self.trainer.task == 'time_to_event': # NEEDS TO BE UPDATED
             model = self.trainer.predictors['CoxPH']
             result = permutation_importance(model, self.X_test,
                                             Surv.from_dataframe('event', 'time', self.y_test),
