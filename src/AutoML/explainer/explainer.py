from pathlib import Path
from typing import List

import pandas as pd
from sklearn.inspection import permutation_importance
from sksurv.util import Surv

from ..utils.pdf import generate_explainer_report_pdf
from ..utils.plot import (
    plot_classification_diagnostics,
    plot_feature_importance,
    plot_regression_diagnostics,
    plot_shap_values,
    plot_violin_of_bootsrapped_metrics,
)
from .bias import BiasExplainer, infer_sensitive_features

class Explainer():
    """
    A class to generate diagnostic plots and reports for models trained using TrainerSupervised.

    Attributes:
        trainer (TrainerSupervised): The TrainerSupervised object containing the trained model.
        predictor (object): The AutoGluon predictor object used for inference.
        X_train (pd.DataFrame): The training dataset used to train the model.
        X_test (pd.DataFrame): The test dataset for evaluating the model.
        y_test (pd.DataFrame): The true target values for the test dataset.
        output_dir (Path): The directory where plots, reports, and outputs are saved.
        sensitive_features (list, optional): List of features considered sensitive for bias auditing.
    """
    def __init__(
            self,
            trainer,
            X_train: pd.DataFrame,
            X_test: pd.DataFrame,
            y_test: pd.DataFrame,
            output_dir: str | Path | None = None,
            sensitive_features: list | None = None,
        ) -> None:

        self.trainer = trainer
        self.predictor = trainer.predictor
        self.X_train = X_train
        self.X_test = X_test
        self.y_test = y_test
        self.sensitive_features = sensitive_features

        self.output_dir = Path.cwd() if output_dir is None else Path(output_dir)
        self.output_dir.mkdir(parents=True, exist_ok=True)
        (self.output_dir / 'figures').mkdir(parents=True, exist_ok=True)

    def run(self) -> None:
        """Generate diagnostic plots and reports for the trained model."""
        if self.trainer.task != 'time_to_event':
            plot_violin_of_bootsrapped_metrics(
                self.predictor,
                self.X_test,
                self.y_test,
                self.trainer.X_val,
                self.trainer.y_val,
                self.X_train,
                self.trainer.y_train,
                output_dir=self.output_dir / 'figures'
            )            

<<<<<<< HEAD
        if self.trainer.task in ['binary', 'multiclass']:
            self.bias_results = self.run_bias_audit()
=======
        if self.trainer.task != 'time_to_event':
            self.bias_results = self._run_bias_audit()
>>>>>>> 5db3bc49

            (self.output_dir / 'bias').mkdir(parents=True, exist_ok=True)
            for result in self.bias_results:
                result.to_csv((self.output_dir / 'bias' / f'{result.columns.name}.csv'))

            plot_classification_diagnostics(
                self.y_test,
                self.predictor.predict_proba(self.X_test).iloc[:, 1],
                self.trainer.y_val,
                self.predictor.predict_proba(self.trainer.X_val).iloc[:, 1],
                self.trainer.y_train,
                self.predictor.predict_proba(self.X_train).iloc[:, 1],
                output_dir=self.output_dir / 'figures'
            )
            plot_shap_values(
                self.predictor,
                self.X_train,
                self.X_test,
                output_dir=self.output_dir / 'figures'
            )

        elif self.trainer.task == 'regression':
            plot_regression_diagnostics(
                self.y_test,
                self.predictor.predict(self.X_test, as_pandas=False),
                output_dir=self.output_dir / 'figures'
            )

        # Plot feature importance
        if self.trainer.task == 'time_to_event': # NEEDS TO BE UPDATED
            model = self.trainer.predictors['CoxPH']
            result = permutation_importance(model, self.X_test,
                                            Surv.from_dataframe('event', 'time', self.y_test),
                                            n_repeats=15)

            importance_df = pd.DataFrame(
                {
                    "importance": result["importances_mean"],
                    "stddev": result["importances_std"],
                },
                index=self.X_test.columns,
            ).sort_values(by="importance", ascending=False)
            model_name = 'CoxPH'
        else:
            importance_df = self.predictor.feature_importance(
                pd.concat([self.X_test, self.y_test], axis=1))
            model_name = self.predictor.model_best

        plot_feature_importance(importance_df, self.output_dir / 'figures', model_name)
        generate_explainer_report_pdf(self.trainer.task, self.output_dir)

    def _run_bias_audit(self) -> List[pd.DataFrame]:

        self.sensitive_features = infer_sensitive_features(self.X_test) if self.sensitive_features is None else self.sensitive_features
        metrics = ['mean_prediction'] if self.trainer.task == 'regression' else ['mean_prediction', 'false_positive_rate']

<<<<<<< HEAD
        bias = BiasExplainer(self.y_test, self.predictor.predict_proba(self.X_test).iloc[:, 1], self.sensitive_features, metrics=['mean_prediction', 'false_positive_rate'])
=======
        bias = BiasExplainer(self.y_test, self.predictor.predict(self.X_test), self.sensitive_features, metrics=metrics)
>>>>>>> 5db3bc49
        return bias.run(relative=True)

    @classmethod
    def from_trainer(cls, trainer, **kwargs):
        """Create Explainer object from TrainerSupervised object."""
        return cls(trainer, trainer.X_train, trainer.X_test, trainer.y_test, trainer.output_dir, **kwargs)<|MERGE_RESOLUTION|>--- conflicted
+++ resolved
@@ -63,13 +63,8 @@
                 output_dir=self.output_dir / 'figures'
             )            
 
-<<<<<<< HEAD
         if self.trainer.task in ['binary', 'multiclass']:
             self.bias_results = self.run_bias_audit()
-=======
-        if self.trainer.task != 'time_to_event':
-            self.bias_results = self._run_bias_audit()
->>>>>>> 5db3bc49
 
             (self.output_dir / 'bias').mkdir(parents=True, exist_ok=True)
             for result in self.bias_results:
@@ -126,11 +121,7 @@
         self.sensitive_features = infer_sensitive_features(self.X_test) if self.sensitive_features is None else self.sensitive_features
         metrics = ['mean_prediction'] if self.trainer.task == 'regression' else ['mean_prediction', 'false_positive_rate']
 
-<<<<<<< HEAD
         bias = BiasExplainer(self.y_test, self.predictor.predict_proba(self.X_test).iloc[:, 1], self.sensitive_features, metrics=['mean_prediction', 'false_positive_rate'])
-=======
-        bias = BiasExplainer(self.y_test, self.predictor.predict(self.X_test), self.sensitive_features, metrics=metrics)
->>>>>>> 5db3bc49
         return bias.run(relative=True)
 
     @classmethod
