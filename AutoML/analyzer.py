--- conflicted
+++ resolved
@@ -340,16 +340,8 @@
 
             rows = int(np.ceil(np.sqrt(n)))
             cols = int(np.ceil((n) / rows))
-<<<<<<< HEAD
-            fig, ax = plt.subplots(rows, cols, figsize=(24, 18)) 
-            if isinstance(ax, np.ndarray):
-                ax = ax.flatten() 
-            else:
-                ax = np.array([ax])
-=======
             fig, ax = plt.subplots(rows, cols, figsize=(rows*3, cols*3)) 
             ax = ax.flatten() 
->>>>>>> 54aadf5e
 
             ax[0].pie(values, 
                         labels=labels, 
