--- conflicted
+++ resolved
@@ -1,11 +1,4 @@
 .pixi/
-<<<<<<< HEAD
-./data
-data/
-=======
-pixi.lock
-pixi.toml
->>>>>>> 60dbb153
 tests/tmp
 *.bak
 *.test
