--- conflicted
+++ resolved
@@ -4,14 +4,11 @@
 ./data
 data/
 tests/tmp
-<<<<<<< HEAD
-tutorials
-=======
 *.bak
 *.test
 
 .DS_Store
->>>>>>> 37a5defd
+tutorials
 
 **/*.pkl
 
